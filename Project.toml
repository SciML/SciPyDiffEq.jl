--- conflicted
+++ resolved
@@ -17,14 +17,9 @@
 ExplicitImports = "1.14.0"
 PrecompileTools = "1"
 PyCall = "1.91"
-<<<<<<< HEAD
-Reexport = "0.2, 1.0"
+Reexport = "1.0"
 SciMLBase = "2.131.0"
-julia = "1"
-=======
-Reexport = "1.0"
 julia = "1.10"
->>>>>>> 3d37a522
 
 [extras]
 ExplicitImports = "7d51a73a-1435-4ff3-83d9-f097790105c7"
